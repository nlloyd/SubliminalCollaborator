--- conflicted
+++ resolved
@@ -32,10 +32,7 @@
 
     def privmsg(self, nick, chan, msg):
         print 'msg from: %s' % nick
-<<<<<<< HEAD
-=======
        # print 'only listening to: %s' % tgt_nick
->>>>>>> 325159e1
         
         nick_seg = None
 
@@ -43,11 +40,7 @@
             
             nick_seg = nick.split('!',1)[0]
 
-<<<<<<< HEAD
-        if tgt_nick and nick_seg == tgt_nick:
-=======
         if self.tgt_nick and nick_seg == self.tgt_nick:
->>>>>>> 325159e1
             print "%s in %s said: %s" % (nick_seg, chan, msg)
         elif msg == '!want.bacon?':
             helpers.msg(self.client, nick_seg, '!!OMGYES!!')
@@ -91,7 +84,6 @@
     co_collab_nick = None
 
     def init(self):
-<<<<<<< HEAD
         print self.irc_client
         print self.irc_thread
         if self.irc_client and self.irc_thread:
@@ -102,9 +94,6 @@
             self.irc_thread = None
             # print 'cleaned up connection'
         self.irc_client = IRCClient(CollabMsgHandler, host="irc.pearsoncmg.com", port=6667, nick="subliminal_nick",
-=======
-        self.irc_client = IRCClient(CollabMsgHandler, host="irc.pearsoncmg.com", port=6667, nick="subliminal_frank",
->>>>>>> 325159e1
                                 passwd='my9pv', blocking=True)
         self.irc_thread = IRCClientThread(self.irc_client)
         self.irc_thread.start()
